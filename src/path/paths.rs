use colored::Colorize;
use std::fs::DirEntry;

const KYLOBYTE: u64 = 1000;
const MEGABYTE: u64 = 1000 * KYLOBYTE;
const GIGABYTE: u64 = 1000 * MEGABYTE;
const TERABYTE: u64 = 1000 * GIGABYTE;

#[derive(Debug)]
pub struct Path {
    file_name: String,
    is_dir: bool,
    size: String,
}

impl Path {
    pub fn print(&self) {
        if self.is_dir {
            println!("{} -", self.file_name.cyan())
        } else {
            println!("{} {}", self.file_name.white(), self.size.yellow())
        }
    }

    pub fn new(paths: DirEntry) -> Self {
        let file_name = paths.file_name().into_string().unwrap();
        let is_dir = paths.metadata().unwrap().is_dir();
        let size = paths.metadata().unwrap().len();
        Path {
            file_name,
            is_dir,
            size: Path::size_string_formatter(size),
        }
    }

    fn size_string_formatter(size: u64) -> String {
<<<<<<< HEAD
        // TODO: In the future maybe implement more than terabyte?
        match size {
            size if size < KYLOBYTE => format!("{}B", size),
            size if size >= KYLOBYTE && size < MEGABYTE => format!("{}KB", size / KYLOBYTE),
            size if size >= MEGABYTE && size < GIGABYTE => format!("{}MB", size / MEGABYTE),
            size if size >= GIGABYTE && size < TERABYTE => format!("{}GB", size / GIGABYTE),
            size if size >= TERABYTE => format!("{}TB", size / TERABYTE),
            // Anything above 1 TB will just be divided and shown as TB, e.g. 293 TB
            _ => unreachable!(),
=======
        if size < KYLOBYTE {
            format!("{size}B")
        } else if size < MEGABYTE {
            format!("{}KB", size / KYLOBYTE)
        } else if size < GIGABYTE {
            format!("{}MB", size / MEGABYTE)
        } else if size < TERABYTE {
            format!("{}GB", size / GIGABYTE)
        } else {
            format!("{}TB", size / TERABYTE)
>>>>>>> 3d42b303
        }
    }
}

#[derive(Debug, Default)]
pub struct Paths {
    pub paths: Vec<Path>,
    biggest_str_len: usize,
}

impl Paths {
    pub fn get_biggest_str_len(&mut self) {
        let mut start_len: usize = 0;
        for path in self.paths.iter_mut() {
            if path.file_name.len() > start_len {
                start_len = path.file_name.len();
            }
        }
        self.biggest_str_len = start_len;
    }

    pub fn indentate_paths(&mut self) {
        for path in self.paths.iter_mut() {
            let spaces_to_add = self.biggest_str_len - path.file_name.len();
            for _ in 0..spaces_to_add + 1 {
                path.file_name.push(' ');
            }
        }
    }
}

#[cfg(test)]
mod tests {
    use super::*;

    #[test]
    fn size_string_formatter_less_than_1_kb() {
        assert_eq!(Path::size_string_formatter(495), "495B");
    }

    #[test]
    fn size_string_formatter_exactly_1_kb() {
        assert_eq!(Path::size_string_formatter(1000), "1KB");
    }

    #[test]
    fn size_string_formatter_less_than_1_tb() {
        assert_eq!(Path::size_string_formatter(299392942), "299MB");
    }

    #[test]
    fn size_string_formatter_exactly_1_tb() {
        assert_eq!(Path::size_string_formatter(1000000000000), "1TB");
    }

    #[test]
    fn size_string_formatter_more_than_1_tb() {
        assert_eq!(Path::size_string_formatter(293380504804052), "293TB");
    }
}<|MERGE_RESOLUTION|>--- conflicted
+++ resolved
@@ -34,17 +34,6 @@
     }
 
     fn size_string_formatter(size: u64) -> String {
-<<<<<<< HEAD
-        // TODO: In the future maybe implement more than terabyte?
-        match size {
-            size if size < KYLOBYTE => format!("{}B", size),
-            size if size >= KYLOBYTE && size < MEGABYTE => format!("{}KB", size / KYLOBYTE),
-            size if size >= MEGABYTE && size < GIGABYTE => format!("{}MB", size / MEGABYTE),
-            size if size >= GIGABYTE && size < TERABYTE => format!("{}GB", size / GIGABYTE),
-            size if size >= TERABYTE => format!("{}TB", size / TERABYTE),
-            // Anything above 1 TB will just be divided and shown as TB, e.g. 293 TB
-            _ => unreachable!(),
-=======
         if size < KYLOBYTE {
             format!("{size}B")
         } else if size < MEGABYTE {
@@ -55,7 +44,6 @@
             format!("{}GB", size / GIGABYTE)
         } else {
             format!("{}TB", size / TERABYTE)
->>>>>>> 3d42b303
         }
     }
 }
